#include <cassert>
#include <chrono>
#include <filesystem>
#include <fstream>
#include <functional>
#include <iostream>
#include <map>
#include <sstream>
#include <stdexcept>
#include <string>
#include <vector>

#include "HuffmanTree.h"
#include "Interpreter.h"


/**
 * @brief Reads a file into a string
 *
 * @param in A const ifstream containing the file to read passed by reference
 * @return The contents of the file as a string
 */
[[nodiscard]] std::string slurp(std::ifstream &in)
{
    std::stringstream stringStream;
    stringStream << in.rdbuf();
    return stringStream.str();
}


/**
 * @brief Compresses a string using a map of characters and their paths, and outputs it to a file
 *
 * @details
 *
 *
 * @param in A const string to compress passed by reference
 * @param charMap A const map of characters and their paths used to compress the string passed by reference
 * @param out An ofstream to write the compressed data to
 *
 * @todo Change path to bitflags
 */
void compress(const std::string &in, const std::map<char, std::vector<bool>> &charMap, std::ofstream &out)
{
<<<<<<< HEAD
    for (const auto character : in)
        for (const auto &bit : charMap.at(character))
            out << bit;
=======
    unsigned char byte = 0;
    int bitCount = 0;
    for (const auto character : in)
    {
        for (const auto &bit : charMap.at(character))
        {
            byte = (byte << 1) | bit;
            bitCount++;
            if (bitCount == 8)
            {
                out << byte;
                byte = 0;
                bitCount = 0;
            }
        }
    }

    char endByte = 0;
    while (bitCount != 0)
    {
        byte = byte << 1;
        bitCount++;
        endByte++;
        if (bitCount == 8)
        {
            out << byte;
            byte = 0;
            bitCount = 0;
        }
    }
    out << endByte;
>>>>>>> a4c936db
}


/**
 * @brief Writes the dictionary to a file
 *
 * @details
 * The dictionary is written to a file in the following format:\n
 * 1 byte path length\n
 * n bytes path where n is the path length\n
 * 1 byte character\n
 * e.g. a(101) would be 0x03 FF 00 FF 61
 *
 * @param charMap The map of characters and their paths to write to the file
 * @param out The ofstream to write the dictionary to
 */
void writeDict(const std::map<char, std::vector<bool>> &charMap, std::ofstream &out)
{
    for (const auto &pair : charMap)
    {
        unsigned char pathLength = pair.second.size();
        out << pathLength;
        for (const auto &bit : pair.second)
        {
            out << bit;
        }
        out << pair.first;
    }
    out << '\0'; // Null terminator
}


/**
 * @brief reads the dictionary from a file
 *
 * @details
 * Assumes the dictionary is in the format specified in writeDict()\n
 * Will leave the file pointer at the first bit of the compressed data
 *
 * @param in the file to read from
 * @return the dictionary as a map of characters and their paths
 * @throws std::runtime_error if the file ends unexpectedly
 * @throws std::runtime_error if the file is not in the correct format
 *
 * @see writeDict()
 */
[[nodiscard]] std::map<char, std::vector<bool>> readDict(std::ifstream &in)
{
    std::map<char, std::vector<bool>> charMap;
    std::vector<bool> tempPath;
    while (true)
    {
        if (in.eof()) throw std::runtime_error("Unexpected EOF");
        unsigned char pathLength = in.get();
        if (pathLength == 0) break;

        for (int i = 0; i < pathLength; i++)
        {
            if (in.eof()) throw std::runtime_error("Unexpected EOF");
            bool bit = in.get();
            tempPath.push_back(bit);
        }

        if (in.eof()) throw std::runtime_error("Unexpected EOF");
        auto c = static_cast<char>(in.get());
        if (charMap.find(c) != charMap.end())
            throw std::runtime_error("Duplicate character in dictionary");

        charMap[c] = tempPath;
        tempPath.clear();
    }
    return charMap;
}


[[nodiscard]] std::string formatBytes(unsigned long bytes) {
    if (bytes < 1000) {
        return std::to_string(bytes) + " B";
    } else if (bytes < 1000 * 1000) {
        double kb = static_cast<double>(bytes) / 1000;
        return std::to_string(kb) + " KB";
    } else {
        double mb = static_cast<double>(bytes) / (1000 * 1000);
        return std::to_string(mb) + " MB";
    }
}

/**
 * Checks that there is 1 argument and that it is not a flag
 *
 * @param argc The count of arguments
 * @param argv The arguments
 * @return True if there is 1 argument and it is not a flag, false otherwise
 */
[[nodiscard]] bool validateArgs(int argc, char *argv[])
{
    if (argc != 2) return false; // Is there more than 1 argument? Not taking options/multiple files rn.
    if (argv[1][0] == '-') return false; // Is first argument a flag? Not using those rn.
    return true; // We all good
}


// Will give own file later, for now it lives here
/**
 * @brief Timer class used to measure program performance
 *
 * @details
 * Used to measure the time between the creation of the object and the call of getMilliseconds()\n
 * getMilliseconds() returns the time in milliseconds since the object was created
 *
 */
class Timer
{
public:
    Timer()
    {
        start = std::chrono::high_resolution_clock::now();
        recent = start;
    }

    /**
     * @brief Returns the time in microseconds since the object was created
     *
     * @return The time in milliseconds since the object was created
     */
    [[nodiscard]] long cumMicroseconds() const
    {
        auto end = std::chrono::high_resolution_clock::now();
        return std::chrono::duration_cast<std::chrono::microseconds>(end - start).count();
    }


    /**
     * @brief Returns the time in microseconds since the last call of sectMicroseconds() or the object was created
     *
     * @return A long representing the time in microseconds since the last call of sectMicroseconds()
     *         or the object was created
     */
    [[nodiscard]] long sectMicroseconds()
    {
        auto end = std::chrono::high_resolution_clock::now();
        auto returnTime = std::chrono::duration_cast<std::chrono::microseconds>(end - recent).count();
        recent = end;
        return returnTime;
    }

private:
    std::chrono::time_point<std::chrono::high_resolution_clock> start; // Time when object was created
    std::chrono::time_point<std::chrono::high_resolution_clock> recent; // Time when getMilliseconds() was called
};


int main(int argc, char *argv[])
{
    Timer timer;

    // Ensure correct number of args
    if (!validateArgs(argc, argv)) {
        std::cout << "Usage: " << argv[0] << " <file>" << std::endl;
        return 1;
    }

    // Check if file exists and is accessible
    std::ifstream inFile(argv[1], std::ios::binary);
    if (!inFile.good()) {
        std::cout << "File can't be read" << '\n';
        std::cout << "Make sure the file exists and is accessible" << '\n';
        return 1;
    }

    // Check if file is empty
    inFile.seekg(0, std::ios::end);
    if (inFile.tellg() == 0) {
        std::cout << "File is empty" << '\n';
        return 1;
    }

    // Check if file is too large
    inFile.seekg(0, std::ios::beg);
    if (inFile.tellg() > 1000 * 1000 * 20) {
        std::cout << "File is too large" << '\n';
        std::cout << "File must be less than 20MB" << '\n';
        return 1;
    }
    auto validityCheckTime = timer.sectMicroseconds();

    // Slurp and close file
    std::string input = slurp(inFile);
    inFile.close();
    auto slurpTime = timer.sectMicroseconds();

    // Ensure fie contains stuff to compress
    if (input.empty()) throw std::runtime_error("Empty file");

    HuffmanTree huffmanTree(input);
    auto huffmanTreeTime = timer.sectMicroseconds();

    std::map<char, std::vector<bool>> charMap = huffmanTree.getKeys();
    auto getKeysTime = timer.sectMicroseconds();

    // Create jzip filename
    std::string jzipFileName = argv[1];
    jzipFileName += ".jzip";

    std::ofstream outFile(jzipFileName, std::ios::binary);
    if (!outFile.good()) throw std::runtime_error("outFile is not good");
    auto outFileTime = timer.sectMicroseconds();

    writeDict(charMap, outFile);
    auto writeDictTime = timer.sectMicroseconds();

    // Write compressed data to file
    compress(input, charMap, outFile);
    auto compressTime = timer.sectMicroseconds();

    outFile.close();

    inFile.open(jzipFileName);

    // Ensure inFile is in good condition
    if (!inFile.good()) {
        throw std::runtime_error("inFile is not good");
    }
    auto inFileTime = timer.sectMicroseconds();

    std::map<char, std::vector<bool>> newCharMap = readDict(inFile);
    auto readDictTime = timer.sectMicroseconds();

    for (const auto &pair : charMap)
    {
        assert(pair.second.size() == newCharMap[pair.first].size());
        for (int i = 0; i < pair.second.size(); i++)
        assert(pair.second[i] == charMap[pair.first][i]);
    }
    auto dictAssertTime = timer.sectMicroseconds();

    Interpreter interpreter(charMap);
<<<<<<< HEAD
    std::string output = interpreter.decompress(inFile);
    std::cout << output.size() << '\n';
    std::cout << output << '\n';
    auto interpreterTime = timer.sectMicroseconds();
=======
>>>>>>> a4c936db

    std::cout << "validityCheck: " << validityCheckTime << " microseconds" << '\n';
    std::cout << "slurp: " << slurpTime << " microseconds" << '\n';
    std::cout << "huffmanTree: " << huffmanTreeTime << " microseconds" << '\n';
    std::cout << "getKeys: " << getKeysTime << " microseconds" << '\n';
    std::cout << "outFile: " << outFileTime << " microseconds" << '\n';
    std::cout << "writeDict: " << writeDictTime << " microseconds" << '\n';
    std::cout << "compress: " << compressTime << " microseconds" << '\n';
    std::cout << "inFile: " << inFileTime << " microseconds" << '\n';
    std::cout << "readDict: " << readDictTime << " microseconds" << '\n';
    std::cout << "dictAssertTime: " << dictAssertTime << " microseconds" << '\n';
<<<<<<< HEAD
    std::cout << "interpreter: " << interpreterTime << " microseconds" << '\n';
=======
>>>>>>> a4c936db
    std::cout << "cumTime: " << timer.cumMicroseconds() << " microseconds" << "\n\n";

    std::cout << "Original file size: " << formatBytes(std::filesystem::file_size(argv[1])) << '\n';
    std::cout << "Compressed file size: " << formatBytes(std::filesystem::file_size(jzipFileName)) << '\n';

    std::cout << "All done :)" << std::endl;

    return 0;
}<|MERGE_RESOLUTION|>--- conflicted
+++ resolved
@@ -42,43 +42,9 @@
  */
 void compress(const std::string &in, const std::map<char, std::vector<bool>> &charMap, std::ofstream &out)
 {
-<<<<<<< HEAD
     for (const auto character : in)
         for (const auto &bit : charMap.at(character))
             out << bit;
-=======
-    unsigned char byte = 0;
-    int bitCount = 0;
-    for (const auto character : in)
-    {
-        for (const auto &bit : charMap.at(character))
-        {
-            byte = (byte << 1) | bit;
-            bitCount++;
-            if (bitCount == 8)
-            {
-                out << byte;
-                byte = 0;
-                bitCount = 0;
-            }
-        }
-    }
-
-    char endByte = 0;
-    while (bitCount != 0)
-    {
-        byte = byte << 1;
-        bitCount++;
-        endByte++;
-        if (bitCount == 8)
-        {
-            out << byte;
-            byte = 0;
-            bitCount = 0;
-        }
-    }
-    out << endByte;
->>>>>>> a4c936db
 }
 
 
@@ -316,13 +282,11 @@
     auto dictAssertTime = timer.sectMicroseconds();
 
     Interpreter interpreter(charMap);
-<<<<<<< HEAD
     std::string output = interpreter.decompress(inFile);
     std::cout << output.size() << '\n';
     std::cout << output << '\n';
     auto interpreterTime = timer.sectMicroseconds();
-=======
->>>>>>> a4c936db
+
 
     std::cout << "validityCheck: " << validityCheckTime << " microseconds" << '\n';
     std::cout << "slurp: " << slurpTime << " microseconds" << '\n';
@@ -334,10 +298,7 @@
     std::cout << "inFile: " << inFileTime << " microseconds" << '\n';
     std::cout << "readDict: " << readDictTime << " microseconds" << '\n';
     std::cout << "dictAssertTime: " << dictAssertTime << " microseconds" << '\n';
-<<<<<<< HEAD
     std::cout << "interpreter: " << interpreterTime << " microseconds" << '\n';
-=======
->>>>>>> a4c936db
     std::cout << "cumTime: " << timer.cumMicroseconds() << " microseconds" << "\n\n";
 
     std::cout << "Original file size: " << formatBytes(std::filesystem::file_size(argv[1])) << '\n';
